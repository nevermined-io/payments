<<<<<<< HEAD
import {
  Address,
  AgentAccessParams,
  AgentMetadata,
  Endpoint,
  PlanMetadata,
  PlanPriceType,
} from '../../src/common/types'
=======
import { Address, AgentAccessParams, AgentMetadata, Endpoint, PaginationOptions, PlanMetadata, PlanPriceType } from '../../src/common/types'
>>>>>>> ea284f3b
import { EnvironmentName, ZeroAddress } from '../../src/environments'
import { Payments } from '../../src/payments'
import {
  getERC20PriceConfig,
  getExpirableDurationConfig,
  getFiatPriceConfig,
  getFixedCreditsConfig,
  getFreePriceConfig,
  getNativeTokenPriceConfig,
  getNonExpirableDurationConfig,
  ONE_DAY_DURATION,
} from '../../src/plans'
import http from 'http'

describe('Payments API (e2e)', () => {
  const TEST_TIMEOUT = 30_000
  // To configure the test gets the API Keys for the subscriber and the builder from the https://staging.nevermined.app website
  const subscriberNvmApiKeyHash =
    process.env.TEST_SUBSCRIBER_API_KEY ||
<<<<<<< HEAD
    'eyJhbGciOiJFUzI1NksifQ.eyJpc3MiOiIweDA2OEVkMDBjRjA0NDFlNDgyOUQ5Nzg0ZkNCZTdiOWUyNkQ0QkQ4ZDAiLCJzdWIiOiIweDA4MjRlM0YzNjI1MmQzMjUyNzRDQTcxNTQyMWM3OTU2ZTY0MWEyYzQiLCJqdGkiOiIweDA0OGQ0NDVmMWQ3MzJlNzczMGU2NGY1NTViMTk0MWQzMDZiOGM5Y2MwOTdkM2VhZDlmMjcwNWI1MzVhY2QzNzQiLCJleHAiOjE3ODI0ODU5NDh9.aLthh9Kato8my_TRTL1zhnynAvHwpVco3g7K47L2jGt5Zn7L5HAxnPZUryxihnIG-zaon5Z-m3PaT7GEqmZhshw'
  const builderNvmApiKeyHash =
    process.env.TEST_BUILDER_API_KEY ||
    'eyJhbGciOiJFUzI1NksifQ.eyJpc3MiOiIweDA2OEVkMDBjRjA0NDFlNDgyOUQ5Nzg0ZkNCZTdiOWUyNkQ0QkQ4ZDAiLCJzdWIiOiIweEIyZWRCRjJhMjhEM0VkNDA2ZGM4ZDMyZDdFNTY2OWM2Mzc0NjBmMTgiLCJqdGkiOiIweGFhODhmNTc5ZWE3ZmE5YjAzMThiNDM3ZmEzOWRkMTY0NjEyMjdkM2U1NTgxNWE0Y2I1M2E0ODNmZDg0NTg2OTMiLCJleHAiOjE3ODI0ODU5NDd9.v11AevFpxhTQgxgg-rfrznu_Q_xFkN9BdYrs7qfBcRJIZaSsOp6JNXKxlPPcmMO4qokVYAXTlMbycNh8wpYjXBw'
  const testingEnvironment = process.env.TEST_ENVIRONMENT || 'local'
  const _SLEEP_DURATION = 3_000
=======
    'eyJhbGciOiJFUzI1NksifQ.eyJpc3MiOiIweDA2OEVkMDBjRjA0NDFlNDgyOUQ5Nzg0ZkNCZTdiOWUyNkQ0QkQ4ZDAiLCJzdWIiOiIweDg5MjQ4MDM0NzJiYjQ1M2I3YzI3YTNDOTgyQTA4Zjc1MTVEN2FBNzIiLCJqdGkiOiIweDFlZGQ3YmFjNzQ5YmMzNWM2MzhlNTc5NjMyNDUwMTk5ZGI0YjhiNWZkYWUzMGI4MGJiMjEzMGM2MjM5MDRkMTIiLCJleHAiOjE3ODIzMTkzOTN9.LabD_FpGJWneZZASqBU54xqJdhdY0FB-6nINbsnv83pt-AKqCYSvWFx2UUl_29K6hMEBMhFqgBymFHG72sfB8hs'
  const builderNvmApiKeyHash =  
    process.env.TEST_BUILDER_API_KEY ||
    'eyJhbGciOiJFUzI1NksifQ.eyJpc3MiOiIweDA2OEVkMDBjRjA0NDFlNDgyOUQ5Nzg0ZkNCZTdiOWUyNkQ0QkQ4ZDAiLCJzdWIiOiIweDUwNTM4NDE5MkJhNmE0RDRiNTBFQUI4NDZlZTY3ZGIzYjlBOTMzNTkiLCJqdGkiOiIweDFmOTRlN2ZjYzIwYTMzYzllM2JjMTEyNGRiZTgwNjA2ZGZlZWU5ZTdhZmE2NjdmMWJiYTc5MGQyYzhlYjVhODciLCJleHAiOjE3ODIzMTkzOTV9.FwQ2OO1-nDSR04XPu5b7SMR7vWEJEg-8RPl3Dy-FluRYLC5lgeJyFcWIjaw0AMFtZAqSd3KV3I_bURuT2XU8Dhw'
  const testingEnvironment = process.env.TEST_ENVIRONMENT || 'staging'
>>>>>>> ea284f3b
  const ERC20_ADDRESS = '0x036CbD53842c5426634e7929541eC2318f3dCF7e' // 0x75faf114eafb1BDbe2F0316DF893fd58CE46AA4d
  const AGENT_ENDPOINTS: Endpoint[] = [
    { POST: `http://localhost:41243/a2a` },
    { GET: `http://localhost:41243/a2a/:agentId/tasks/:taskId` },
  ]

  let paymentsSubscriber: Payments
  let paymentsBuilder: Payments

  let creditsPlanId: string
  let expirablePlanId: string
  let trialPlanId: string
  let agentId: string
  let builderAddress: Address
  const planMetadata: PlanMetadata = {
    name: 'E2E test Payments Plan',
  }

  describe('Payments Setup', () => {
    it('The Payments client can be initialized correctly', () => {
      paymentsSubscriber = Payments.getInstance({
        nvmApiKey: subscriberNvmApiKeyHash,
        environment: testingEnvironment as EnvironmentName,
      })
<<<<<<< HEAD

=======
      
      
>>>>>>> ea284f3b
      expect(paymentsSubscriber).toBeDefined()
      expect(paymentsSubscriber.query).toBeDefined()

      paymentsBuilder = Payments.getInstance({
        nvmApiKey: builderNvmApiKeyHash,
        environment: testingEnvironment as EnvironmentName,
      })
      expect(paymentsBuilder).toBeDefined()
      expect(paymentsBuilder.query).toBeDefined()
      builderAddress = paymentsBuilder.accountAddress as Address
    })
  })

  describe('AI Builder Publication', () => {
    it('I get a FIAT price config setup', async () => {
      const fiatPriceConfig = getFiatPriceConfig(100n, builderAddress)
      expect(fiatPriceConfig).toBeDefined()
      expect(fiatPriceConfig.priceType).toBe(PlanPriceType.FIXED_FIAT_PRICE)
      expect(fiatPriceConfig.amounts[0]).toBe(100n)
      expect(fiatPriceConfig.receivers[0]).toBe(builderAddress)
    })

    it('I get a CRYPTO price config setup', async () => {
      const cryptoPriceConfig = getNativeTokenPriceConfig(100n, builderAddress)
      expect(cryptoPriceConfig).toBeDefined()
      expect(cryptoPriceConfig.priceType).toBe(PlanPriceType.FIXED_PRICE)
      expect(cryptoPriceConfig.amounts[0]).toBe(100n)
      expect(cryptoPriceConfig.receivers[0]).toBe(builderAddress)
      expect(cryptoPriceConfig.tokenAddress).toBe(ZeroAddress)
    })

    it(
      'I should be able to register a new Credits Payment Plan',
      async () => {
        const priceConfig = getERC20PriceConfig(20n, ERC20_ADDRESS, builderAddress)
        const creditsConfig = getFixedCreditsConfig(100n)
        console.log(' **** PRICE CONFIG ***', priceConfig)
        const response = await paymentsBuilder.registerCreditsPlan(
          planMetadata,
          priceConfig,
          creditsConfig,
        )
        expect(response).toBeDefined()
        creditsPlanId = response.planId

        expect(creditsPlanId).toBeDefined()
        expect(BigInt(creditsPlanId) > 0n).toBeTruthy()
        console.log('Credits Plan ID', creditsPlanId)
      },
      TEST_TIMEOUT,
    )

    it(
      'I should be able to register a new Expirable Payment Plan',
      async () => {
        const priceConfig = getERC20PriceConfig(50n, ERC20_ADDRESS, builderAddress)
<<<<<<< HEAD
        const creditsConfig = getExpirableDurationConfig(ONE_DAY_DURATION) // 1 day
        const response = await paymentsBuilder.registerTimePlan(
          planMetadata,
          priceConfig,
          creditsConfig,
        )
=======
        const expirablePlanConfig = getExpirableDurationConfig(ONE_DAY_DURATION) // 1 day
        const response = await paymentsBuilder.registerTimePlan(planMetadata, priceConfig, expirablePlanConfig)
>>>>>>> ea284f3b
        expect(response).toBeDefined()
        expirablePlanId = response.planId

        expect(expirablePlanId).toBeDefined()
        expect(BigInt(expirablePlanId) > 0n).toBeTruthy()
        console.log('Expirable Plan ID', expirablePlanId)
      },
      TEST_TIMEOUT,
    )
    
    it(
      'I should be able to register a Trial Plan',
      async () => {
        const trialPlanMetadata: PlanMetadata = {
          name: 'E2E test Trial Payments Plan',
        }
        const priceConfig = getFreePriceConfig()
        const creditsConfig = getExpirableDurationConfig(ONE_DAY_DURATION)
        console.log(' **** PRICE CONFIG ***', priceConfig)
        const response = await paymentsBuilder.registerTimeTrialPlan(
          trialPlanMetadata,
          priceConfig,
          creditsConfig,
        )
        expect(response).toBeDefined()
        trialPlanId = response.planId

        expect(trialPlanId).toBeDefined()
        expect(BigInt(trialPlanId) > 0n).toBeTruthy()
        console.log('Trial Plan ID', trialPlanId)
      },
      TEST_TIMEOUT,
    )

    it(
      'I should be able to register a new Agent with 2 plans associated',
      async () => {
        const agentMetadata: AgentMetadata = {
          name: 'E2E Payments Agent',
          tags: ['test'],
          dateCreated: new Date(),
          description: 'E2E Payments Agent',
        }
        const agentApi = {
          endpoints: AGENT_ENDPOINTS,
        }
        const paymentPlans = [creditsPlanId, expirablePlanId]
        const result = await paymentsBuilder.registerAgent(agentMetadata, agentApi, paymentPlans)
        agentId = result.agentId
        expect(agentId).toBeDefined()

        expect(agentId.startsWith('did:nv:')).toBeTruthy()
        console.log('Agent ID', agentId)
      },
      TEST_TIMEOUT,
    )

    it(
      'I should be able to register an agent and a plan in one step',
      async () => {
        const agentMetadata = {
          name: 'My AI Payments Agent',
          tags: ['test2'],
          description: 'E2E Payments Agent',
        }
        const agentApi = { endpoints: [{ POST: 'http://localhost:41243/a2a' }] }
        const cryptoPriceConfig = getNativeTokenPriceConfig(500n, builderAddress)
        const nonExpirableConfig = getNonExpirableDurationConfig()

        const { agentId, planId } = await paymentsBuilder.registerAgentAndPlan(
          agentMetadata,
          agentApi,
          planMetadata,
          cryptoPriceConfig,
          nonExpirableConfig,
        )
        expect(agentId).toBeDefined()
        expect(planId).toBeDefined()
      },
      TEST_TIMEOUT,
    )
  })
    
  describe('Search & Discovery', () => {
    it(
      'I should be able to get a plan',
      async () => {
        const plan = await paymentsBuilder.getPlan(creditsPlanId)
        expect(plan).toBeDefined()
        console.log('Plan', plan)
      },
      TEST_TIMEOUT,
    )

    it(
      'I should be able to get an agent',
      async () => {
        const agent = await paymentsBuilder.getAgent(agentId)
        expect(agent).toBeDefined()
        console.log('Agent', agent)
      },
      TEST_TIMEOUT,
    )

    it(
      'Get agents associated to a plan',
      async () => {
        console.log('Credits Plan ID', creditsPlanId)
        const agents = await paymentsBuilder.getAgentsAssociatedToAPlan(creditsPlanId, new PaginationOptions({ offset: 5 }))
        expect(agents).toBeDefined()
        console.log('Agents associated to the Plan', agents)
        expect(agents.total).toBeGreaterThan(0)
      },
      TEST_TIMEOUT,
    )

    it(
      'Get plans associated to an agent',
      async () => {
        // /agents/:agentId/plans
        console.log('Agent ID', agentId)
        const plans = await paymentsBuilder.getAgentPlans(agentId)
        expect(plans).toBeDefined()
        console.log('Plans associated to an agent', plans)
        expect(plans.total).toBeGreaterThan(0)
      },
      TEST_TIMEOUT,
    )

  })

  describe('Plan Purchase', () => {
    it(
      'I should be able to order a Plan',
      async () => {
        console.log(creditsPlanId)
        console.log(' SUBSCRIBER ADDRESS = ', paymentsSubscriber.accountAddress)
        const orderResult = await paymentsSubscriber.orderPlan(creditsPlanId)
        expect(orderResult).toBeDefined()
        expect(orderResult.success).toBeTruthy()
        console.log('Order Result', orderResult)
      },
      TEST_TIMEOUT * 2,
    )

    it('I should be able to check the credits I own', async () => {
      const balanceResult = await paymentsSubscriber.getPlanBalance(creditsPlanId)
      expect(balanceResult).toBeDefined()
      console.log('Balance Result', balanceResult)
      expect(BigInt(balanceResult.balance)).toBeGreaterThan(0)
    })

    it(
      'I should be able to get a Trial Plan',
      async () => {
        console.log(trialPlanId)
        console.log(' SUBSCRIBER ADDRESS = ', paymentsSubscriber.accountAddress)
        const orderResult = await paymentsSubscriber.orderPlan(trialPlanId)
        expect(orderResult).toBeDefined()
        expect(orderResult.success).toBeTruthy()
        console.log('Order Result', orderResult)
      },
      TEST_TIMEOUT * 2,
    )

    it(
      'I should NOT be able to get a Trial Plan twice',
      async () => {
        await expect(paymentsSubscriber.orderPlan(trialPlanId)).rejects.toThrow()
      },
      TEST_TIMEOUT * 2,
    )
  })

  describe('E2E Subscriber/Agent flow', () => {
    let server: http.Server
    let agentAccessParams: AgentAccessParams
    const agentURL = 'http://localhost:41243/a2a/'

    beforeAll(async () => {
      server = http.createServer(async (req, res) => {
        const authHeader = req.headers['authorization']

        const requestedUrl = `http://localhost:41243${req.url}`
        const httpVerb = req.method
        console.log('Received request:', { endpoint: requestedUrl, httpVerb, authHeader })
        let isValidReq
        try {
          isValidReq = await paymentsBuilder.isValidRequest(
            agentId,
            authHeader,
            requestedUrl,
            httpVerb!,
          )
          console.log('isValidReq', isValidReq)
          if (isValidReq.balance.isSubscriber) {
            res.writeHead(200, { 'Content-Type': 'application/json' })
            res.end(JSON.stringify({ message: 'Hello from the Agent!' }))
            return
          }
        } catch (error) {
          console.log('Unauthorized access attempt:', authHeader)
        }

        res.writeHead(403, { 'Content-Type': 'application/json' })
        res.end(JSON.stringify({ error: 'Unauthorized' }))
        return
      })

      server.listen(41243, () => {
        console.log('Agent server is running on port 41243')
        // done()
      })
    })

    afterAll(async () => {
      server.close()
    })


    it('I should be able to generate the agent access token', async () => {
      agentAccessParams = await paymentsSubscriber.getAgentAccessToken(creditsPlanId, agentId)
      expect(agentAccessParams).toBeDefined()
      console.log('Agent Access Params', agentAccessParams)
      expect(agentAccessParams.accessToken.length).toBeGreaterThan(0)
    })

    it(
      'I should be able to send a request DIRECTLY to the agent',
      async () => {
        const agentHTTPOptions = {
          method: 'POST',
          headers: {
            Accept: 'application/json',
            'Content-Type': 'application/json',
            Authorization: `Bearer ${agentAccessParams.accessToken}`,
          },
        }
        const response = await fetch(new URL(agentURL), agentHTTPOptions)
        expect(response).toBeDefined()
        console.log(await response.json())
        expect(response.ok).toBeTruthy()
      },
      TEST_TIMEOUT,
    )

    it(
      'I should NOT be able to query an agent with invalid params',
      async () => {
        const agentHTTPOptions = {
          method: 'POST',
          headers: {
            Accept: 'application/json',
            'Content-Type': 'application/json',
            Authorization: `Bearer INVALID_TOKEN`,
          },
        }
        // await expect(
        //   fetch(new URL(agentURL), agentHTTPOptions)
        // ).rejects.toThrow()
        const response = await fetch(new URL(agentURL), agentHTTPOptions)
        expect(response).toBeDefined()
        expect(response.status).toBe(403)
      },
      TEST_TIMEOUT,
    )
  })

  describe.skip('Errors', () => {
    it(
      'I should not be able to get a that does not exist',
      async () => {
        const result = await paymentsBuilder.getPlan('11111')
        expect(result).toBeUndefined()
        // expect(() =>
        //   paymentsBuilder.getPlan('11111')
        // ).toThrow(PaymentsError)
      },
      TEST_TIMEOUT,
    )
  })
})<|MERGE_RESOLUTION|>--- conflicted
+++ resolved
@@ -1,15 +1,12 @@
-<<<<<<< HEAD
 import {
   Address,
   AgentAccessParams,
   AgentMetadata,
   Endpoint,
+  PaginationOptions,
   PlanMetadata,
   PlanPriceType,
 } from '../../src/common/types'
-=======
-import { Address, AgentAccessParams, AgentMetadata, Endpoint, PaginationOptions, PlanMetadata, PlanPriceType } from '../../src/common/types'
->>>>>>> ea284f3b
 import { EnvironmentName, ZeroAddress } from '../../src/environments'
 import { Payments } from '../../src/payments'
 import {
@@ -29,20 +26,11 @@
   // To configure the test gets the API Keys for the subscriber and the builder from the https://staging.nevermined.app website
   const subscriberNvmApiKeyHash =
     process.env.TEST_SUBSCRIBER_API_KEY ||
-<<<<<<< HEAD
-    'eyJhbGciOiJFUzI1NksifQ.eyJpc3MiOiIweDA2OEVkMDBjRjA0NDFlNDgyOUQ5Nzg0ZkNCZTdiOWUyNkQ0QkQ4ZDAiLCJzdWIiOiIweDA4MjRlM0YzNjI1MmQzMjUyNzRDQTcxNTQyMWM3OTU2ZTY0MWEyYzQiLCJqdGkiOiIweDA0OGQ0NDVmMWQ3MzJlNzczMGU2NGY1NTViMTk0MWQzMDZiOGM5Y2MwOTdkM2VhZDlmMjcwNWI1MzVhY2QzNzQiLCJleHAiOjE3ODI0ODU5NDh9.aLthh9Kato8my_TRTL1zhnynAvHwpVco3g7K47L2jGt5Zn7L5HAxnPZUryxihnIG-zaon5Z-m3PaT7GEqmZhshw'
+    'eyJhbGciOiJFUzI1NksifQ.eyJpc3MiOiIweDA2OEVkMDBjRjA0NDFlNDgyOUQ5Nzg0ZkNCZTdiOWUyNkQ0QkQ4ZDAiLCJzdWIiOiIweDg5MjQ4MDM0NzJiYjQ1M2I3YzI3YTNDOTgyQTA4Zjc1MTVEN2FBNzIiLCJqdGkiOiIweDFlZGQ3YmFjNzQ5YmMzNWM2MzhlNTc5NjMyNDUwMTk5ZGI0YjhiNWZkYWUzMGI4MGJiMjEzMGM2MjM5MDRkMTIiLCJleHAiOjE3ODIzMTkzOTN9.LabD_FpGJWneZZASqBU54xqJdhdY0FB-6nINbsnv83pt-AKqCYSvWFx2UUl_29K6hMEBMhFqgBymFHG72sfB8hs'
   const builderNvmApiKeyHash =
-    process.env.TEST_BUILDER_API_KEY ||
-    'eyJhbGciOiJFUzI1NksifQ.eyJpc3MiOiIweDA2OEVkMDBjRjA0NDFlNDgyOUQ5Nzg0ZkNCZTdiOWUyNkQ0QkQ4ZDAiLCJzdWIiOiIweEIyZWRCRjJhMjhEM0VkNDA2ZGM4ZDMyZDdFNTY2OWM2Mzc0NjBmMTgiLCJqdGkiOiIweGFhODhmNTc5ZWE3ZmE5YjAzMThiNDM3ZmEzOWRkMTY0NjEyMjdkM2U1NTgxNWE0Y2I1M2E0ODNmZDg0NTg2OTMiLCJleHAiOjE3ODI0ODU5NDd9.v11AevFpxhTQgxgg-rfrznu_Q_xFkN9BdYrs7qfBcRJIZaSsOp6JNXKxlPPcmMO4qokVYAXTlMbycNh8wpYjXBw'
-  const testingEnvironment = process.env.TEST_ENVIRONMENT || 'local'
-  const _SLEEP_DURATION = 3_000
-=======
-    'eyJhbGciOiJFUzI1NksifQ.eyJpc3MiOiIweDA2OEVkMDBjRjA0NDFlNDgyOUQ5Nzg0ZkNCZTdiOWUyNkQ0QkQ4ZDAiLCJzdWIiOiIweDg5MjQ4MDM0NzJiYjQ1M2I3YzI3YTNDOTgyQTA4Zjc1MTVEN2FBNzIiLCJqdGkiOiIweDFlZGQ3YmFjNzQ5YmMzNWM2MzhlNTc5NjMyNDUwMTk5ZGI0YjhiNWZkYWUzMGI4MGJiMjEzMGM2MjM5MDRkMTIiLCJleHAiOjE3ODIzMTkzOTN9.LabD_FpGJWneZZASqBU54xqJdhdY0FB-6nINbsnv83pt-AKqCYSvWFx2UUl_29K6hMEBMhFqgBymFHG72sfB8hs'
-  const builderNvmApiKeyHash =  
     process.env.TEST_BUILDER_API_KEY ||
     'eyJhbGciOiJFUzI1NksifQ.eyJpc3MiOiIweDA2OEVkMDBjRjA0NDFlNDgyOUQ5Nzg0ZkNCZTdiOWUyNkQ0QkQ4ZDAiLCJzdWIiOiIweDUwNTM4NDE5MkJhNmE0RDRiNTBFQUI4NDZlZTY3ZGIzYjlBOTMzNTkiLCJqdGkiOiIweDFmOTRlN2ZjYzIwYTMzYzllM2JjMTEyNGRiZTgwNjA2ZGZlZWU5ZTdhZmE2NjdmMWJiYTc5MGQyYzhlYjVhODciLCJleHAiOjE3ODIzMTkzOTV9.FwQ2OO1-nDSR04XPu5b7SMR7vWEJEg-8RPl3Dy-FluRYLC5lgeJyFcWIjaw0AMFtZAqSd3KV3I_bURuT2XU8Dhw'
   const testingEnvironment = process.env.TEST_ENVIRONMENT || 'staging'
->>>>>>> ea284f3b
   const ERC20_ADDRESS = '0x036CbD53842c5426634e7929541eC2318f3dCF7e' // 0x75faf114eafb1BDbe2F0316DF893fd58CE46AA4d
   const AGENT_ENDPOINTS: Endpoint[] = [
     { POST: `http://localhost:41243/a2a` },
@@ -67,12 +55,7 @@
         nvmApiKey: subscriberNvmApiKeyHash,
         environment: testingEnvironment as EnvironmentName,
       })
-<<<<<<< HEAD
-
-=======
-      
-      
->>>>>>> ea284f3b
+
       expect(paymentsSubscriber).toBeDefined()
       expect(paymentsSubscriber.query).toBeDefined()
 
@@ -129,17 +112,12 @@
       'I should be able to register a new Expirable Payment Plan',
       async () => {
         const priceConfig = getERC20PriceConfig(50n, ERC20_ADDRESS, builderAddress)
-<<<<<<< HEAD
-        const creditsConfig = getExpirableDurationConfig(ONE_DAY_DURATION) // 1 day
+        const expirablePlanConfig = getExpirableDurationConfig(ONE_DAY_DURATION) // 1 day
         const response = await paymentsBuilder.registerTimePlan(
           planMetadata,
           priceConfig,
-          creditsConfig,
+          expirablePlanConfig,
         )
-=======
-        const expirablePlanConfig = getExpirableDurationConfig(ONE_DAY_DURATION) // 1 day
-        const response = await paymentsBuilder.registerTimePlan(planMetadata, priceConfig, expirablePlanConfig)
->>>>>>> ea284f3b
         expect(response).toBeDefined()
         expirablePlanId = response.planId
 
@@ -149,7 +127,7 @@
       },
       TEST_TIMEOUT,
     )
-    
+
     it(
       'I should be able to register a Trial Plan',
       async () => {
@@ -222,7 +200,7 @@
       TEST_TIMEOUT,
     )
   })
-    
+
   describe('Search & Discovery', () => {
     it(
       'I should be able to get a plan',
@@ -248,7 +226,10 @@
       'Get agents associated to a plan',
       async () => {
         console.log('Credits Plan ID', creditsPlanId)
-        const agents = await paymentsBuilder.getAgentsAssociatedToAPlan(creditsPlanId, new PaginationOptions({ offset: 5 }))
+        const agents = await paymentsBuilder.getAgentsAssociatedToAPlan(
+          creditsPlanId,
+          new PaginationOptions({ offset: 5 }),
+        )
         expect(agents).toBeDefined()
         console.log('Agents associated to the Plan', agents)
         expect(agents.total).toBeGreaterThan(0)
@@ -268,7 +249,6 @@
       },
       TEST_TIMEOUT,
     )
-
   })
 
   describe('Plan Purchase', () => {
@@ -359,7 +339,6 @@
       server.close()
     })
 
-
     it('I should be able to generate the agent access token', async () => {
       agentAccessParams = await paymentsSubscriber.getAgentAccessToken(creditsPlanId, agentId)
       expect(agentAccessParams).toBeDefined()
