import { AIQueryApi } from './api/query-api'
import { PaymentsError } from './common/payments.error'
<<<<<<< HEAD
import { decodeAccessToken } from './utils'
import {
  PaymentOptions,
  PlanPriceConfig,
  PlanCreditsConfig,
  PlanCreditsType,
  AgentMetadata,
  AgentAPIAttributes,
  PlanBalance,
  PlanMetadata,
  AgentAccessParams,
  ValidationAgentRequest,
  PaginationOptions,
  TrackAgentSubTaskResponseDto,
  TrackAgentSubTaskDto,
  NvmAPIResult,
  StripeCheckoutResult,
} from './common/types'
import { EnvironmentInfo, Environments } from './environments'
import { getRandomBigInt, isEthereumAddress } from './utils'
import {
  API_URL_ADD_PLAN_AGENT,
  API_URL_BURN_PLAN,
  API_URL_GET_AGENT,
  API_URL_GET_AGENT_ACCESS_TOKEN,
  API_URL_GET_AGENT_PLANS,
  API_URL_GET_PLAN,
  API_URL_GET_PLAN_AGENTS,
  API_URL_MINT_EXPIRABLE_PLAN,
  API_URL_MINT_PLAN,
  API_URL_ORDER_PLAN,
  API_URL_PLAN_BALANCE,
  API_URL_REGISTER_AGENT,
  API_URL_REGISTER_PLAN,
  API_URL_REMOVE_PLAN_AGENT,
  API_URL_STRIPE_CHECKOUT,
  API_URL_TRACK_AGENT_SUB_TASK,
  API_URL_INITIALIZE_AGENT,
  API_URL_VALIDATE_AGENT_ACCESS_TOKEN,
} from './api/nvm-api'

// A2A
import type { PaymentsA2AServerOptions, PaymentsA2AServerResult } from './a2a/server'
import { ClientRegistry } from './a2a/clientRegistry'
import { PaymentsA2AServer } from './a2a/server'
import { buildPaymentAgentCard } from './a2a/agent-card'
=======
import { PaymentOptions } from './common/types'
import * as a2aModule from './a2a'
import type { PaymentsA2AServerOptions, PaymentsA2AServerResult } from './a2a/server'
import { BasePaymentsAPI } from './api/base-payments'
import { PlansAPI } from './api/plans-api'
import { AgentsAPI } from './api/agents-api'
import { AgentRequestsAPI } from './api/requests-api'
>>>>>>> 79dcb563

/**
 * Main class that interacts with the Nevermined payments API.
 * Use `Payments.getInstance` for server-side usage or `Payments.getBrowserInstance` for browser usage.
 * @remarks This API requires a Nevermined API Key, which can be obtained by logging in to the Nevermined App.
 *
 * The library provides methods to manage AI Agents, Plans & process AI Agent Requests.
 * Additionally to it, the library provides an integration with Google Agent2Agent (A2A) framework, allowing AI Agents to communicate with each other and using Nevermined as payment and access control.
 *
 * Each of these functionalities is encapsulated in its own API class:
 * - `plans`: Manages AI Plans, including registration and ordering and retrieving plan details.
 * - `agents`: Handles AI Agents, including registration of AI Agents and access token generation.
 * - `requests`: Manages requests received by AI Agents, including validation and tracking.
 * - `a2a`: Exposes A2A agent/server functionality for this Payments instance.
 */
export class Payments extends BasePaymentsAPI {
  public query!: AIQueryApi
<<<<<<< HEAD
  public returnUrl: string
  public environment: EnvironmentInfo
  public appId?: string
  public version?: string
  public accountAddress?: string
  private nvmApiKey?: string
  public isBrowserInstance = true
  private _a2aRegistry?: ClientRegistry

  /**
   * Exposes A2A server and client registry methods.
   * The client registry is initialized only if getClient is called.
   */
  public get a2a() {
    const self = this
    return {
      /**
       * Starts the A2A server with payment integration.
       * @param options - Server options.
       */
      start: (
        options: Omit<PaymentsA2AServerOptions, 'paymentsService'>,
      ): PaymentsA2AServerResult => PaymentsA2AServer.start({ ...options, paymentsService: self }),

      /**
       * Gets (or creates) a RegisteredPaymentsClient for the given alias.
       * The registry is initialized only on first use.
       * @param options - ClientRegistryOptions.
       */
      getClient: (options: any) => {
        if (!self._a2aRegistry) {
          self._a2aRegistry = new ClientRegistry(self)
        }
        return self._a2aRegistry.getClient(options)
      },
    }
  }

  /**
   * Static A2A helpers and utilities.
   * Example: Payments.a2a.buildPaymentAgentCard(...)
=======
  public plans!: PlansAPI
  public agents!: AgentsAPI
  public requests!: AgentRequestsAPI

  /**
   * Exposes A2A agent/server functionality for this Payments instance.
   * @example
   * ```
   * payments.a2a.start({ agentCard, executor, port, ... })
   * ```
>>>>>>> 79dcb563
   */
  static a2a = {
    buildPaymentAgentCard,
  }

  /**
   * Get an instance of the Payments class for server-side usage.
   *
   * @param options - The options to initialize the payments class.
   * @example
   * ```
   * const payments = Payments.getInstance({1
   *   nvmApiKey: 'your-nvm-api-key',
   *   environment: 'testing'
   * })
   * ```
   * @returns An instance of {@link Payments}
   * @throws PaymentsError if nvmApiKey is missing.
   */
  static getInstance(options: PaymentOptions) {
    if (!options.nvmApiKey) {
      throw new PaymentsError('Nevermined API Key is required')
    }
    return new Payments(options, false)
  }

  /**
   * Get an instance of the Payments class for browser usage.
   *
   * @remarks
   * This is a browser-only function.
   *
   * @param options - The options to initialize the payments class.
   * @example
   * ```
   * const payments = Payments.getBrowserInstance({
   *   returnUrl: 'https://mysite.example',
   *   environment: 'testing',
   *   appId: 'my-app-id',
   *   version: '1.0.0'
   * })
   * ```
   * @returns An instance of {@link Payments}
   * @throws PaymentsError if returnUrl is missing.
   */
  static getBrowserInstance(options: PaymentOptions) {
    if (!options.returnUrl) {
      throw new PaymentsError('returnUrl is required')
    }
    const url = new URL(window.location.href)
    const urlNvmApiKey = url.searchParams.get('nvmApiKey') as string
    if (urlNvmApiKey) {
      url.searchParams.delete('nvmApiKey')
    }

    const urlAccountAddress = url.searchParams.get('accountAddress') as string
    if (urlAccountAddress) {
      url.searchParams.delete('accountAddress')
    }

    history.replaceState(history.state, '', url.toString())

    return new Payments(options, true)
  }

  /**
   * Initializes the Payments class.
   *
   * @param options - The options to initialize the payments class.
   * @param isBrowserInstance - Whether this instance is for browser usage.
   */
  private constructor(options: PaymentOptions, isBrowserInstance = true) {
    super(options)

    this.isBrowserInstance = isBrowserInstance
<<<<<<< HEAD
    if (!this.isBrowserInstance) {
      this.parseNvmApiKey()
      this.initializeApi()
    }
=======
    this.initializeApi(options)
    // ---
    // Attach the a2a server API to this instance
    this.a2a = {
      start: (options) => {
        return a2aModule.PaymentsA2AServer.start({
          ...options,
          paymentsService: this,
        })
      },
    }
    // ---
>>>>>>> 79dcb563
  }

  /**
   * Initializes the AI Query Protocol API.
   */
  private initializeApi(options: PaymentOptions) {
    this.plans = PlansAPI.getInstance(options)
    this.agents = AgentsAPI.getInstance(options)
    this.requests = AgentRequestsAPI.getInstance(options)
    this.query = AIQueryApi.getInstance()
  }

  /**
   * Initiates the connect flow. The user's browser will be redirected to
   * the Nevermined App login page.
   *
   * @remarks
   * This is a browser-only function.
   * @example
   * ```
   * payments.connect()
   * ```
   */
  public connect() {
    if (!this.isBrowserInstance) return
    const url = new URL(`/login?returnUrl=${this.returnUrl}`, this.environment.frontend)
    window.location.href = url.toString()
  }

  /**
   * Logs out the user by removing the NVM API key.
   *
   * @remarks
   * This is a browser-only function.
   * @example
   * ```
   * payments.logout()
   * ```
   */
  public logout() {
    this.nvmApiKey = ''
  }

  /**
   * Checks if a user is logged in.
   * @example
   * ```
   * payments.isLoggedIn
   * ```
   * @returns True if the user is logged in.
   */
  get isLoggedIn(): boolean {
    return this.nvmApiKey.length > 0
  }
}<|MERGE_RESOLUTION|>--- conflicted
+++ resolved
@@ -1,61 +1,14 @@
 import { AIQueryApi } from './api/query-api'
 import { PaymentsError } from './common/payments.error'
-<<<<<<< HEAD
-import { decodeAccessToken } from './utils'
-import {
-  PaymentOptions,
-  PlanPriceConfig,
-  PlanCreditsConfig,
-  PlanCreditsType,
-  AgentMetadata,
-  AgentAPIAttributes,
-  PlanBalance,
-  PlanMetadata,
-  AgentAccessParams,
-  ValidationAgentRequest,
-  PaginationOptions,
-  TrackAgentSubTaskResponseDto,
-  TrackAgentSubTaskDto,
-  NvmAPIResult,
-  StripeCheckoutResult,
-} from './common/types'
-import { EnvironmentInfo, Environments } from './environments'
-import { getRandomBigInt, isEthereumAddress } from './utils'
-import {
-  API_URL_ADD_PLAN_AGENT,
-  API_URL_BURN_PLAN,
-  API_URL_GET_AGENT,
-  API_URL_GET_AGENT_ACCESS_TOKEN,
-  API_URL_GET_AGENT_PLANS,
-  API_URL_GET_PLAN,
-  API_URL_GET_PLAN_AGENTS,
-  API_URL_MINT_EXPIRABLE_PLAN,
-  API_URL_MINT_PLAN,
-  API_URL_ORDER_PLAN,
-  API_URL_PLAN_BALANCE,
-  API_URL_REGISTER_AGENT,
-  API_URL_REGISTER_PLAN,
-  API_URL_REMOVE_PLAN_AGENT,
-  API_URL_STRIPE_CHECKOUT,
-  API_URL_TRACK_AGENT_SUB_TASK,
-  API_URL_INITIALIZE_AGENT,
-  API_URL_VALIDATE_AGENT_ACCESS_TOKEN,
-} from './api/nvm-api'
-
-// A2A
-import type { PaymentsA2AServerOptions, PaymentsA2AServerResult } from './a2a/server'
-import { ClientRegistry } from './a2a/clientRegistry'
-import { PaymentsA2AServer } from './a2a/server'
-import { buildPaymentAgentCard } from './a2a/agent-card'
-=======
 import { PaymentOptions } from './common/types'
-import * as a2aModule from './a2a'
-import type { PaymentsA2AServerOptions, PaymentsA2AServerResult } from './a2a/server'
 import { BasePaymentsAPI } from './api/base-payments'
 import { PlansAPI } from './api/plans-api'
 import { AgentsAPI } from './api/agents-api'
 import { AgentRequestsAPI } from './api/requests-api'
->>>>>>> 79dcb563
+import { ClientRegistry } from './a2a/clientRegistry'
+import type { PaymentsA2AServerOptions, PaymentsA2AServerResult } from './a2a/server'
+import { PaymentsA2AServer } from './a2a/server'
+import { buildPaymentAgentCard } from './a2a/agent-card'
 
 /**
  * Main class that interacts with the Nevermined payments API.
@@ -73,14 +26,9 @@
  */
 export class Payments extends BasePaymentsAPI {
   public query!: AIQueryApi
-<<<<<<< HEAD
-  public returnUrl: string
-  public environment: EnvironmentInfo
-  public appId?: string
-  public version?: string
-  public accountAddress?: string
-  private nvmApiKey?: string
-  public isBrowserInstance = true
+  public plans!: PlansAPI
+  public agents!: AgentsAPI
+  public requests!: AgentRequestsAPI
   private _a2aRegistry?: ClientRegistry
 
   /**
@@ -115,18 +63,6 @@
   /**
    * Static A2A helpers and utilities.
    * Example: Payments.a2a.buildPaymentAgentCard(...)
-=======
-  public plans!: PlansAPI
-  public agents!: AgentsAPI
-  public requests!: AgentRequestsAPI
-
-  /**
-   * Exposes A2A agent/server functionality for this Payments instance.
-   * @example
-   * ```
-   * payments.a2a.start({ agentCard, executor, port, ... })
-   * ```
->>>>>>> 79dcb563
    */
   static a2a = {
     buildPaymentAgentCard,
@@ -202,25 +138,7 @@
     super(options)
 
     this.isBrowserInstance = isBrowserInstance
-<<<<<<< HEAD
-    if (!this.isBrowserInstance) {
-      this.parseNvmApiKey()
-      this.initializeApi()
-    }
-=======
     this.initializeApi(options)
-    // ---
-    // Attach the a2a server API to this instance
-    this.a2a = {
-      start: (options) => {
-        return a2aModule.PaymentsA2AServer.start({
-          ...options,
-          paymentsService: this,
-        })
-      },
-    }
-    // ---
->>>>>>> 79dcb563
   }
 
   /**
