import { decodeJwt } from 'jose'
import { AIQueryApi } from './api/query-api'
import { jsonReplacer } from './common/helper'
import { PaymentsError } from './common/payments.error'
import { decodeAccessToken } from './utils'
import {
  PaymentOptions,
  PlanPriceConfig,
  PlanCreditsConfig,
  PlanCreditsType,
  AgentMetadata,
  AgentAPIAttributes,
  PlanBalance,
  PlanMetadata,
  AgentAccessParams,
  ValidationAgentRequest,
  PaginationOptions,
  TrackAgentTaskResponseDto,
  TrackAgentTaskDto,
  AgentTaskStatus,
  TrackAgentSubTaskResponseDto,
  TrackAgentSubTaskDto,
} from './common/types'
import { EnvironmentInfo, Environments } from './environments'
import { getRandomBigInt, isEthereumAddress } from './utils'
import {
  API_URL_ADD_PLAN_AGENT,
  API_URL_BURN_PLAN,
  API_URL_GET_AGENT,
  API_URL_GET_AGENT_ACCESS_TOKEN,
  API_URL_GET_AGENT_PLANS,
  API_URL_GET_PLAN,
  API_URL_GET_PLAN_AGENTS,
  API_URL_MINT_EXPIRABLE_PLAN,
  API_URL_MINT_PLAN,
  API_URL_ORDER_PLAN,
  API_URL_PLAN_BALANCE,
  API_URL_REGISTER_AGENT,
  API_URL_REGISTER_PLAN,
  API_URL_REMOVE_PLAN_AGENT,
  API_URL_TRACK_AGENT_SUB_TASK,
  API_URL_TRACK_AGENT_TASK,
  API_URL_VALIDATE_AGENT_ACCESS_TOKEN,
} from './api/nvm-api'
<<<<<<< HEAD
import * as a2aModule from './a2a'
import type { PaymentsA2AServerOptions, PaymentsA2AServerResult } from './a2a/server'
=======
>>>>>>> ea284f3b

/**
 * Main class that interacts with the Nevermined payments API.
 * Use `Payments.getInstance` for server-side usage or `Payments.getBrowserInstance` for browser usage.
<<<<<<< HEAD
 *
 * Now exposes an instance property `a2a` for launching an A2A agent server:
 *
 * @example
 * const payments = Payments.getInstance({ ... })
 * payments.a2a.start({ agentCard, executor, port: 41242 })
=======
 * @remarks This API requires a Nevermined API Key, which can be obtained by logging in to the Nevermined App.
>>>>>>> ea284f3b
 */
export class Payments {
  public query!: AIQueryApi
  public returnUrl: string
  public environment: EnvironmentInfo
  public appId?: string
  public version?: string
  public accountAddress?: string
  private nvmApiKey?: string
  public isBrowserInstance = true

  /**
   * Exposes A2A agent/server functionality for this Payments instance.
   * Usage: payments.a2a.start({ agentCard, executor, port, ... })
   */
  public readonly a2a: {
    /**
     * Starts the A2A server using this Payments instance for payment logic.
     * @param options - All PaymentsA2AServerOptions except 'paymentsService'.
     * @returns Server result containing app, server, adapter, and handler instances.
     */
    start: (options: Omit<PaymentsA2AServerOptions, 'paymentsService'>) => PaymentsA2AServerResult
  }

  /**
   * Get an instance of the Payments class for server-side usage.
   *
   * @param options - The options to initialize the payments class.
   * @example
   * ```
   * const payments = Payments.getInstance({
   *   nvmApiKey: 'your-nvm-api-key',
   *   environment: 'testing'
   * })
   * ```
   * @returns An instance of {@link Payments}
   * @throws PaymentsError if nvmApiKey is missing.
   */
  static getInstance(options: PaymentOptions) {
    if (!options.nvmApiKey) {
      throw new PaymentsError('Nevermined API Key is required')
    }
    return new Payments(options, false)
  }

  /**
   * Get an instance of the Payments class for browser usage.
   *
   * @remarks
   * This is a browser-only function.
   *
   * @param options - The options to initialize the payments class.
   * @example
   * ```
   * const payments = Payments.getBrowserInstance({
   *   returnUrl: 'https://mysite.example',
   *   environment: 'testing',
   *   appId: 'my-app-id',
   *   version: '1.0.0'
   * })
   * ```
   * @returns An instance of {@link Payments}
   * @throws PaymentsError if returnUrl is missing.
   */
  static getBrowserInstance(options: PaymentOptions) {
    if (!options.returnUrl) {
      throw new PaymentsError('nvmApiKey is required')
    }
    return new Payments(options, true)
  }

  /**
   * Initializes the Payments class.
   *
   * @param options - The options to initialize the payments class.
   * @param isBrowserInstance - Whether this instance is for browser usage.
   */
  private constructor(options: PaymentOptions, isBrowserInstance = true) {
    this.nvmApiKey = options.nvmApiKey
    this.returnUrl = options.returnUrl || ''
    this.environment = Environments[options.environment]
    this.appId = options.appId
    this.version = options.version
    this.isBrowserInstance = isBrowserInstance
    if (!this.isBrowserInstance) {
      this.parseNvmApiKey()
      this.initializeApi()
    }
    // ---
    // Attach the a2a server API to this instance
    this.a2a = {
      start: (options) => {
        return a2aModule.PaymentsA2AServer.start({
          ...options,
          paymentsService: this,
        })
      },
    }
    // ---
  }

  /**
   * Parses the NVM API Key to extract the account address.
   * @throws PaymentsError if the API key is invalid.
   */
  private parseNvmApiKey() {
    try {
      const jwt = decodeJwt(this.nvmApiKey!)
      this.accountAddress = jwt.sub
    } catch (error) {
      throw new PaymentsError('Invalid NVM API Key')
    }
  }

  /**
   * Initializes the AI Query Protocol API.
   */
  private initializeApi() {
    this.query = new AIQueryApi({
      backendHost: this.environment.backend,
      apiKey: this.nvmApiKey!,
      proxyHost: this.environment.proxy,
    })
  }

  /**
   * Initiates the connect flow. The user's browser will be redirected to
   * the Nevermined App login page.
   *
   * @remarks
   * This is a browser-only function.
   * @example
   * ```
   * payments.connect()
   * ```
   */
  public connect() {
    if (!this.isBrowserInstance) return
    const url = new URL(
      `/en/login?nvm-export=nvm-api-key&returnUrl=${this.returnUrl}`,
      this.environment.frontend,
    )
    window.location.href = url.toString()
  }

  /**
   * Initializes the class after the user has logged in and been redirected
   * back to the app ({@link returnUrl}).
   *
   * @remarks
   * This is a browser-only function.
   * @example
   * ```
   * payments.init()
   * ```
   * @example Using React
   * ```
   * useEffect(() => {
   *   payments.init()
   * })
   * ```
   */
  public init() {
    if (!this.isBrowserInstance) return
    const url = new URL(window.location.href)
    const nvmApiKey = url.searchParams.get('nvmApiKey') as string

    if (nvmApiKey) {
      this.nvmApiKey = nvmApiKey as string
      url.searchParams.delete('nvmApiKey')
    }

    const accountAddress = url.searchParams.get('accountAddress') as string

    if (accountAddress) {
      this.accountAddress = accountAddress
      url.searchParams.delete('accountAddress')
    }

    history.replaceState(history.state, '', url.toString())
    this.initializeApi()
    this.parseNvmApiKey()
  }

  /**
   * Logs out the user by removing the NVM API key.
   *
   * @remarks
   * This is a browser-only function.
   * @example
   * ```
   * payments.logout()
   * ```
   */
  public logout() {
    this.nvmApiKey = undefined
  }

  /**
   * Checks if a user is logged in.
   * @example
   * ```
   * payments.isLoggedIn
   * ```
   * @returns True if the user is logged in.
   */
  get isLoggedIn(): boolean {
    return !!this.nvmApiKey
  }

  /**
   *
   * It allows to an AI Builder to register a Payment Plan on Nevermined in a flexible manner.
   * A Payment Plan defines 2 main aspects:
   *   1. What a subscriber needs to pay to get the plan (i.e. 100 USDC, 5 USD, etc).
   *   2. What the subscriber gets in return to access the AI agents associated to the plan (i.e. 100 credits, 1 week of usage, etc).
   *
   * With Payment Plans, AI Builders control the usage to their AI Agents.
   *
   * Every time a user accesses an AI Agent to the Payment Plan, the usage consumes from a capped amount of credits (or when the plan duration expires).
   * When the user consumes all the credits, the plan automatically expires and the user needs to top up to continue using the service.
   *
   * @remarks
   * This method is oriented to AI Builders.
   * The NVM API Key must have publication permissions.
   *
   * @see https://docs.nevermined.app/docs/tutorials/builders/create-plan
   *
   * @param planMetadata - @see {@link PlanMetadata}
   * @param priceConfig - @see {@link PlanPriceConfig}
   * @param creditsConfig - @see {@link PlanCreditsConfig}
   * @param nonce - Optional nonce to prevent replay attacks. Default is a random BigInt.
   * @example
   * ```
   *  const cryptoPriceConfig = getNativeTokenPriceConfig(100n, builderAddress)
   *  const creditsConfig = getFixedCreditsConfig(100n)
   *  const { planId } = await payments.registerPlan({ name: 'AI Assistants Plan'}, cryptoPriceConfig, creditsConfig)
   * ```
   *
   * @returns The unique identifier of the plan (Plan ID) of the newly created plan.
   */
  public async registerPlan(
    planMetadata: PlanMetadata,
    priceConfig: PlanPriceConfig,
    creditsConfig: PlanCreditsConfig,
    nonce = getRandomBigInt(),
  ): Promise<{ planId: string }> {
    const body = {
      metadataAttributes: planMetadata,
      priceConfig,
      creditsConfig,
      nonce,
      isTrialPlan: planMetadata.isTrialPlan || false,
    }
    const options = this.getBackendHTTPOptions('POST', body)
    const url = new URL(API_URL_REGISTER_PLAN, this.environment.backend)

    const response = await fetch(url, options)
    if (!response.ok) {
      throw Error(`${response.statusText} - ${await response.text()}`)
    }

    return response.json()
  }

  /**
   *
   * It allows to an AI Builder to create a Payment Plan on Nevermined based on Credits.
   * A Nevermined Credits Plan limits the access by the access/usage of the Plan.
   * With them, AI Builders control the number of requests that can be made to an agent or service.
   * Every time a user accesses any resouce associated to the Payment Plan, the usage consumes from a capped amount of credits.
   * When the user consumes all the credits, the plan automatically expires and the user needs to top up to continue using the service.
   *
   * @remarks This method is oriented to AI Builders
   * @remarks To call this method, the NVM API Key must have publication permissions
   *
   * @see https://docs.nevermined.app/docs/tutorials/builders/create-plan
   *
   * @param planMetadata - @see {@link PlanMetadata}
   * @param priceConfig - @see {@link PlanPriceConfig}
   * @param creditsConfig - @see {@link PlanCreditsConfig}
   *
   * @example
   * ```
   *  const cryptoPriceConfig = getNativeTokenPriceConfig(100n, builderAddress)
   *  const creditsConfig = getFixedCreditsConfig(100n)
   *  const { planId } = await payments.registerCreditsPlan({ name: 'AI Credits Plan'}, cryptoPriceConfig, creditsConfig)
   * ```
   *
   * @returns The unique identifier of the plan (Plan ID) of the newly created plan.
   */
  public async registerCreditsPlan(
    planMetadata: PlanMetadata,
    priceConfig: PlanPriceConfig,
    creditsConfig: PlanCreditsConfig,
  ): Promise<{ planId: string }> {
    if (
      creditsConfig.creditsType != PlanCreditsType.FIXED &&
      creditsConfig.creditsType != PlanCreditsType.DYNAMIC
    )
      throw new PaymentsError('The creditsConfig.creditsType must be FIXED or DYNAMIC')

    if (creditsConfig.minAmount > creditsConfig.maxAmount)
      throw new PaymentsError(
        'The creditsConfig.minAmount can not be more than creditsConfig.maxAmount',
      )

    return this.registerPlan(planMetadata, priceConfig, creditsConfig)
  }

  /**
   *
   * It allows to an AI Builder to create a Payment Plan on Nevermined limited by duration.
   * A Nevermined Credits Plan limits the access by the access/usage of the Plan.
   * With them, AI Builders control the number of requests that can be made to an agent or service.
   * Every time a user accesses any resouce associated to the Payment Plan, the usage consumes from a capped amount of credits.
   * When the user consumes all the credits, the plan automatically expires and the user needs to top up to continue using the service.
   *
   * @remarks This method is oriented to AI Builders
   * @remarks To call this method, the NVM API Key must have publication permissions
   *
   * @see https://docs.nevermined.app/docs/tutorials/builders/create-plan
   *
   * @param planMetadata - @see {@link PlanMetadata}
   * @param priceConfig - @see {@link PlanPriceConfig}
   * @param creditsConfig - @see {@link PlanCreditsConfig}
   *
   * @example
   * ```
   *  const cryptoPriceConfig = getNativeTokenPriceConfig(100n, builderAddress)
   *  const 1dayDurationPlan = getExpirableDurationConfig(ONE_DAY_DURATION)
   *  const { planId } = await payments.registerTimePlan({ name: 'Just for today plan'}, cryptoPriceConfig, 1dayDurationPlan)
   * ```
   *
   * @returns The unique identifier of the plan (Plan ID) of the newly created plan.
   */
  public async registerTimePlan(
    planMetadata: PlanMetadata,
    priceConfig: PlanPriceConfig,
    creditsConfig: PlanCreditsConfig,
  ): Promise<{ planId: string }> {
    if (creditsConfig.creditsType != PlanCreditsType.EXPIRABLE)
      throw new PaymentsError('The creditsConfig.creditsType must be EXPIRABLE')

    return this.registerPlan(planMetadata, priceConfig, creditsConfig)
  }

  /**
   *
   * It allows to an AI Builder to create a Trial Payment Plan on Nevermined limited by duration.
   * A Nevermined Trial Plan allow subscribers of that plan to test the Agents associated to it.
   * A Trial plan is a plan that only can be purchased once by a user.
   * Trial plans, as regular plans, can be limited by duration (i.e 1 week of usage) or by credits (i.e 100 credits to use the agent).
   * @remarks This method is oriented to AI Builders
   * @remarks To call this method, the NVM API Key must have publication permissions
   *
   * @see https://docs.nevermined.app/docs/tutorials/builders/create-plan
   *
   * @param planMetadata - @see {@link PlanMetadata}
   * @param priceConfig - @see {@link PlanPriceConfig}
   * @param creditsConfig - @see {@link PlanCreditsConfig}
   *
   * @example
   * ```
   *  const freePriceConfig = getFreePriceConfig()
   *  const 1dayDurationPlan = getExpirableDurationConfig(ONE_DAY_DURATION)
   *  const { planId } = await payments.registerCreditsTrialPlan({name: 'Trial plan'}, freePriceConfig, 1dayDurationPlan)
   * ```
   *
   * @returns The unique identifier of the plan (Plan ID) of the newly created plan.
   */
  public async registerCreditsTrialPlan(
    planMetadata: PlanMetadata,
    priceConfig: PlanPriceConfig,
    creditsConfig: PlanCreditsConfig,
  ): Promise<{ planId: string }> {
    planMetadata.isTrialPlan = true
    return this.registerCreditsPlan(planMetadata, priceConfig, creditsConfig)
  }

  /**
   *
   * It allows to an AI Builder to create a Trial Payment Plan on Nevermined limited by duration.
   * A Nevermined Trial Plan allow subscribers of that plan to test the Agents associated to it.
   * A Trial plan is a plan that only can be purchased once by a user.
   * Trial plans, as regular plans, can be limited by duration (i.e 1 week of usage) or by credits (i.e 100 credits to use the agent).
   * @remarks This method is oriented to AI Builders
   * @remarks To call this method, the NVM API Key must have publication permissions
   *
   * @see https://docs.nevermined.app/docs/tutorials/builders/create-plan
   *
   * @param planMetadata - @see {@link PlanMetadata}
   * @param priceConfig - @see {@link PlanPriceConfig}
   * @param creditsConfig - @see {@link PlanCreditsConfig}
   *
   * @example
   * ```
   *  const freePriceConfig = getFreePriceConfig()
   *  const 1dayDurationPlan = getExpirableDurationConfig(ONE_DAY_DURATION)
   *  const { planId } = await payments.registerTimeTrialPlan({name: '1 day Trial plan'}, freePriceConfig, 1dayDurationPlan)
   * ```
   *
   * @returns The unique identifier of the plan (Plan ID) of the newly created plan.
   */
  public async registerTimeTrialPlan(
    planMetadata: PlanMetadata,
    priceConfig: PlanPriceConfig,
    creditsConfig: PlanCreditsConfig,
  ): Promise<{ planId: string }> {
    planMetadata.isTrialPlan = true
    return this.registerTimePlan(planMetadata, priceConfig, creditsConfig)
  }

  /**
   *
   * It registers a new AI Agent on Nevermined.
   * The agent must be associated to one or multiple Payment Plans. Users that are subscribers of a payment plan can query the agent.
   * Depending on the Payment Plan and the configuration of the agent, the usage of the agent/service will consume credits.
   * When the plan expires (because the time is over or the credits are consumed), the user needs to renew the plan to continue using the agent.
   *
   * @remarks This method is oriented to AI Builders
   * @remarks To call this method, the NVM API Key must have publication permissions
   *
   * @see https://docs.nevermined.app/docs/tutorials/builders/register-agent
   *
   * @param agentMetadata - @see {@link AgentMetadata}
   * @param agentApi - @see {@link AgentAPIAttributes}
   * @param paymentPlans - the list of payment plans giving access to the agent.
   *
   * @example
   * ```
   *  const agentMetadata = { name: 'My AI Payments Agent', tags: ['test'] }
   *  const agentApi = { endpoints: [{ 'POST': 'https://example.com/api/v1/agents/:agentId/tasks' }] }
   *  const paymentPlans = [planId]
   *
   *  const { agentId } = await payments.registerAgent(agentMetadata, agentApi, paymentPlans)
   * ```
   *
   * @returns The unique identifier of the newly created agent (Agent Id).
   */
  public async registerAgent(
    agentMetadata: AgentMetadata,
    agentApi: AgentAPIAttributes,
    paymentPlans: string[],
  ): Promise<{ agentId: string }> {
    const body = {
      metadataAttributes: agentMetadata,
      agentApiAttributes: agentApi,
      plans: paymentPlans,
    }

    const options = this.getBackendHTTPOptions('POST', body)
    const url = new URL(API_URL_REGISTER_AGENT, this.environment.backend)

    const response = await fetch(url, options)
    if (!response.ok) {
      throw new PaymentsError(
        `Unable to register agent. ${response.statusText} - ${await response.text()}`,
      )
    }
    const agentData = await response.json()
    return { agentId: agentData.agentId }
  }

  /**
   *
   * It registers a new AI Agent and a Payment Plan associated to this new agent.
   * Depending on the Payment Plan and the configuration of the agent, the usage of the agent/service will consume credits.
   * When the plan expires (because the time is over or the credits are consumed), the user needs to renew the plan to continue using the agent.
   *
   * @remarks This method is oriented to AI Builders
   * @remarks To call this method, the NVM API Key must have publication permissions
   *
   * @see https://docs.nevermined.app/docs/tutorials/builders/register-agent
   *
   * @param agentMetadata - @see {@link AgentMetadata}
   * @param agentApi - @see {@link AgentAPIAttributes}
   * @param planMetadata - @see {@link PlanMetadata}
   * @param priceConfig - @see {@link PlanPriceConfig}
   * @param creditsConfig - @see {@link PlanCreditsConfig}
   *
   * @example
   * ```
   *  const agentMetadata = { name: 'My AI Payments Agent', tags: ['test'] }
   *  const agentApi { endpoints: [{ 'POST': 'https://example.com/api/v1/agents/:agentId/tasks' }] }
   *  const cryptoPriceConfig = getNativeTokenPriceConfig(100n, builderAddress)
   *  const 1dayDurationPlan = getExpirableDurationConfig(ONE_DAY_DURATION)
   *  const { agentId, planId } = await payments.registerAgentAndPlan(
   *    agentMetadata,
   *    agentApi,
   *    cryptoPriceConfig,
   *    1dayDurationPlan
   *  )
   * ```
   *
   * @returns The unique identifier of the newly created agent (agentId).
   * @returns The unique identifier of the newly created plan (planId).
   */
  public async registerAgentAndPlan(
    agentMetadata: AgentMetadata,
    agentApi: AgentAPIAttributes,
    planMetadata: PlanMetadata,
    priceConfig: PlanPriceConfig,
    creditsConfig: PlanCreditsConfig,
  ): Promise<{ agentId: string; planId: string }> {
    const { planId } = await this.registerPlan(planMetadata, priceConfig, creditsConfig)
    const { agentId } = await this.registerAgent(agentMetadata, agentApi, [planId])
    return { agentId, planId }
  }

  /**
   * Gets the metadata for a given Agent identifier.
   *
   * @param agentId - The unique identifier of the agent.
   * @returns A promise that resolves to the agent's metadata.
   * @throws PaymentsError if the agent is not found.
   */
  public async getAgent(agentId: string) {
    const url = new URL(API_URL_GET_AGENT.replace(':agentId', agentId), this.environment.backend)
    const response = await fetch(url)
    if (!response.ok) {
      throw new PaymentsError(`Agent not found. ${response.statusText} - ${await response.text()}`)
    }
    return response.json()
  }

  /**
   * Gets the list of plans that can be ordered to get access to an agent.
   *
   * @param agentId - The unique identifier of the agent.
   * @param pagination - Optional pagination options to control the number of results returned.p
   * @returns A promise that resolves to the list of all different plans giving access to the agent.
   * @throws PaymentsError if the agent is not found.
   */
  public async getAgentPlans(agentId: string, pagination = new PaginationOptions()) {
    const query =
      API_URL_GET_AGENT_PLANS.replace(':agentId', agentId) + '?' + pagination.asQueryParams()
    const url = new URL(query, this.environment.backend)
    console.log(`Fetching plans for agent ${agentId} from ${url.toString()}`)
    const response = await fetch(url)
    if (!response.ok) {
      throw new PaymentsError(`Agent not found. ${response.statusText} - ${await response.text()}`)
    }
    return response.json()
  }

  /**
   * Gets the information about a Payment Plan by its identifier.
   *
   * @param planId - The unique identifier of the plan.
   * @returns A promise that resolves to the plan's description.
   * @throws PaymentsError if the plan is not found.
   */
  public async getPlan(planId: string) {
    const query = API_URL_GET_PLAN.replace(':planId', planId)
    const url = new URL(query, this.environment.backend)
    const response = await fetch(url)
    if (!response.ok) {
      throw new PaymentsError(`Plan not found. ${response.statusText} - ${await response.text()}`)
    }
    return response.json()
  }

  /**
   * Gets the list of Agents that have associated a specific Payment Plan.
   * All the agents returned can be accessed by the users that are subscribed to the Payment Plan.
   *
   * @param planId - The unique identifier of the plan.
   * @param pagination - Optional pagination options to control the number of results returned.
   * @returns A promise that resolves to the list of agents associated with the plan.
   * @throws PaymentsError if the plan is not found.
   */
  public async getAgentsAssociatedToAPlan(planId: string, pagination = new PaginationOptions()) {
    const query =
      API_URL_GET_PLAN_AGENTS.replace(':planId', planId) + '?' + pagination.asQueryParams()
    const url = new URL(query, this.environment.backend)
    console.log(`Fetching agents for plan ${planId} from ${url.toString()}`)
    const response = await fetch(url)
    if (!response.ok) {
      throw new PaymentsError(`Plan not found. ${response.statusText} - ${await response.text()}`)
    }
    return response.json()
  }

  /**
   * Gets the balance of an account for a Payment Plan.
   *
   * @param planId - The identifier of the Payment Plan.
   * @param accountAddress - The address of the account to get the balance for.
   * @returns A promise that resolves to the balance result.
   * @throws PaymentsError if unable to get the balance.
   */
  public async getPlanBalance(planId: string, accountAddress?: string): Promise<PlanBalance> {
    const holderAddress = isEthereumAddress(accountAddress) ? accountAddress : this.accountAddress
    const balanceUrl = API_URL_PLAN_BALANCE.replace(':planId', planId).replace(
      ':holderAddress',
      holderAddress!,
    )

    const options = {
      method: 'GET',
      headers: {
        Accept: 'application/json',
        'Content-Type': 'application/json',
      },
    }
    const url = new URL(balanceUrl, this.environment.backend)
    const response = await fetch(url, options)
    if (!response.ok) {
      throw new PaymentsError(
        `Unable to get balance. ${response.statusText} - ${await response.text()}`,
      )
    }

    return response.json()
  }

  /**
   * Orders a Payment Plan. The user must have enough balance in the selected token.
   *
   * @remarks
   * The payment is done using crypto. Payments using fiat can be done via the Nevermined App.
   *
   * @param planId - The unique identifier of the plan.
   * @returns A promise that resolves indicating if the operation was successful.
   * @throws PaymentsError if unable to order the plan.
   */
  public async orderPlan(planId: string): Promise<{ success: boolean }> {
    const options = this.getBackendHTTPOptions('POST')
    const url = new URL(API_URL_ORDER_PLAN.replace(':planId', planId), this.environment.backend)
    const response = await fetch(url, options)
    if (!response.ok) {
      throw new PaymentsError(
        `Unable to order plan. ${response.statusText} - ${await response.text()}`,
      )
    }

    return response.json()
  }

  /**
   * Mints credits for a given Payment Plan and transfers them to a receiver.
   *
   * @remarks
   * Only the owner of the Payment Plan can call this method.
   *
   * @param planId - The unique identifier of the Payment Plan.
   * @param creditsAmount - The number of credits to mint.
   * @param creditsReceiver - The address of the receiver.
   * @returns A promise that resolves to the server response.
   * @throws PaymentsError if unable to mint credits.
   */
  public async mintPlanCredits(planId: string, creditsAmount: bigint, creditsReceiver: string) {
    const body = { planId, amount: creditsAmount, creditsReceiver }
    const options = this.getBackendHTTPOptions('POST', body)
    const url = new URL(API_URL_MINT_PLAN, this.environment.backend)
    const response = await fetch(url, options)
    if (!response.ok) {
      throw new PaymentsError(
        `Unable to mint plan credits. ${response.statusText} - ${await response.text()}`,
      )
    }

    return response.json()
  }

  /**
   * Mints expirable credits for a given Payment Plan and transfers them to a receiver.
   *
   * @remarks
   * Only the owner of the Payment Plan can call this method.
   *
   * @param planId - The unique identifier of the Payment Plan.
   * @param creditsAmount - The number of credits to mint.
   * @param creditsReceiver - The address of the receiver.
   * @param creditsDuration - The duration of the credits in seconds. Default is 0 (no expiration).
   * @returns A promise that resolves to the server response.
   * @throws PaymentsError if unable to mint expirable credits.
   */
  public async mintPlanExpirable(
    planId: string,
    creditsAmount: bigint,
    creditsReceiver: string,
    creditsDuration = 0n,
  ) {
    const body = { planId, amount: creditsAmount, creditsReceiver, duration: creditsDuration }
    const options = this.getBackendHTTPOptions('POST', body)
    const url = new URL(API_URL_MINT_EXPIRABLE_PLAN, this.environment.backend)
    const response = await fetch(url, options)
    if (!response.ok) {
      throw new PaymentsError(
        `Unable to mint expirable credits. ${response.statusText} - ${await response.text()}`,
      )
    }

    return response.json()
  }

  /**
   * Burns credits for a given Payment Plan.
   *
   * @remarks
   * Only the owner of the Payment Plan can call this method.
   *
   * @param planId - The unique identifier of the Payment Plan.
   * @param creditsAmountToRedeem - The amount of credits to redeem.
   * @returns A promise that resolves to the server response.
   * @throws PaymentsError if unable to burn credits.
   */
  public async redeemCredits(planId: string, creditsAmountToRedeem: string) {
    const body = { planId, creditsAmountToBurn: creditsAmountToRedeem }
    const options = this.getBackendHTTPOptions('DELETE', body)
    const url = new URL(API_URL_BURN_PLAN, this.environment.backend)
    const response = await fetch(url, options)
    if (!response.ok) {
      throw new PaymentsError(
        `Unable to burn credits. ${response.statusText} - ${await response.text()}`,
      )
    }

    return response.json()
  }

  /**
   * Adds an existing Payment Plan to an AI Agent.
   * After this operation, users with access to the Payment Plan will be able to access the AI Agent.
   *
   * @remarks
   * Only the owner of the Payment Plan can call this method.
   *
   * @param planId - The unique identifier of the Payment Plan.
   * @param agentId - The unique identifier of the AI Agent.
   * @returns A promise that resolves to the server response.
   * @throws PaymentsError if unable to add the plan to the agent.
   */
  public async addPlanToAgent(planId: string, agentId: string) {
    const options = this.getBackendHTTPOptions('POST')
    const endpoint = API_URL_ADD_PLAN_AGENT.replace(':planId', planId).replace(':agentId', agentId)
    const url = new URL(endpoint, this.environment.backend)
    const response = await fetch(url, options)
    if (!response.ok) {
      throw new PaymentsError(
        `Unable to add plan to agent. ${response.statusText} - ${await response.text()}`,
      )
    }

    return response.json()
  }

  /**
   * Removes a Payment Plan from an AI Agent.
   * After this operation, users with access to the Payment Plan will no longer be able to access the AI Agent.
   *
   * @remarks
   * Only the owner of the Payment Plan can call this method.
   *
   * @param planId - The unique identifier of the Payment Plan.
   * @param agentId - The unique identifier of the AI Agent.
   * @returns A promise that resolves to the server response.
   * @throws PaymentsError if unable to remove the plan from the agent.
   */
  public async removePlanFromAgent(planId: string, agentId: string) {
    const options = this.getBackendHTTPOptions('DELETE')
    const endpoint = API_URL_REMOVE_PLAN_AGENT.replace(':planId', planId).replace(
      ':agentId',
      agentId,
    )
    const url = new URL(endpoint, this.environment.backend)
    const response = await fetch(url, options)
    if (!response.ok) {
      throw new PaymentsError(
        `Unable to remove plan from agent. ${response.statusText} - ${await response.text()}`,
      )
    }

    return response.json()
  }

  /**
   * When the user calling this method is a valid subscriber, it generates an access token related to the Payment Plan and the AI Agent.
   * The access token can be used to query the AI Agent's API endpoints. The access token is unique for the subscriber, payment plan and agent.
   *
   * @remarks
   * Only a valid subscriber of the Payment Plan can generate a valid access token.
   *
   * @param planId - The unique identifier of the Payment Plan.
   * @param agentId - The unique identifier of the AI Agent.
   * @returns
   * @throws PaymentsError if unable to remove the plan from the agent.
   */
  public async getAgentAccessToken(planId: string, agentId: string): Promise<AgentAccessParams> {
    const accessTokenUrl = API_URL_GET_AGENT_ACCESS_TOKEN.replace(':planId', planId).replace(
      ':agentId',
      agentId!,
    )
    const options = this.getBackendHTTPOptions('GET')

    const url = new URL(accessTokenUrl, this.environment.backend)
    const response = await fetch(url, options)
    if (!response.ok) {
      throw new PaymentsError(
<<<<<<< HEAD
        `Error searching agents. ${response.statusText} - ${await response.text()}`,
=======
        `Unable to get agent access token. ${response.statusText} - ${await response.text()}`,
>>>>>>> ea284f3b
      )
    }

    return response.json()
  }

  /**
<<<<<<< HEAD
   * Gets the access token for an AI Agent.
   *
   * @param planId - The unique identifier of the Payment Plan.
   * @param agentId - The unique identifier of the AI Agent.
   * @returns A promise that resolves to the agent's access token.
   * @throws PaymentsError if unable to get the access token.
   */
  public async getAgentAccessToken(planId: string, agentId: string): Promise<AgentAccessParams> {
    const accessTokenUrl = API_URL_GET_AGENT_ACCESS_TOKEN.replace(':planId', planId).replace(
      ':agentId',
      agentId!,
    )
    const options = this.getBackendHTTPOptions('GET')
=======
   * This method validates if the access token given by a user is valid for a specific agent and plan.
   * This is useful to be integrated in the AI Agent's API to authorize the access to the agent's API endpoints.
   *
   * @remarks
   * This method is especially useful to be integrated in the AI Agent's API to authorize the access to the agent's API endpoints.
   * @remarks
   * The access token is generated by subscriber the {@link getAgentAccessToken} method.
   *
   * @param agentId - The unique identifier of the AI Agent.
   * @param accessToken - The access token provided by the subscriber to validate
   * @param urlRequested - The URL requested by the subscriber to access the agent's API.
   * @param httpMethodRequested - The HTTP method requested by the subscriber to access the agent's API.
   * @returns The information about the validation of the request.
   * @throws PaymentsError if unable to validate the access token.
   */
  public async isValidRequest(
    agentId: string,
    accessToken: string | undefined,
    urlRequested: string,
    httpMethodRequested: string,
  ): Promise<ValidationAgentRequest> {
    const validateTokenUrl = API_URL_VALIDATE_AGENT_ACCESS_TOKEN.replace(':agentId', agentId!)
    const body = {
      accessToken,
      endpoint: urlRequested,
      httpVerb: httpMethodRequested,
    }
    const options = this.getBackendHTTPOptions('POST', body)

    const url = new URL(validateTokenUrl, this.environment.backend)
    const response = await fetch(url, options)
    if (!response.ok) {
      throw new PaymentsError(
        `Unable to validate access token. ${response.statusText} - ${await response.text()}`,
      )
    }
>>>>>>> ea284f3b

    return response.json()
  }

  /**
   * Tracks an agent task for an agent.
   *
   * @remarks
   * This method is used by agent owners to track agent tasks when users interact with their agents.
   * It records usage metrics including credits consumed, HTTP methods used, and endpoints accessed.
   *
   * @param transactionData - The agent task data to track
   * @returns A promise that resolves to the tracking response
   * @throws PaymentsError if unable to track the transaction
   *
   * @example
   * ```typescript
   * await payments.trackAgentTask({
   *   agentId: 'did:nv:agent-12345',
   *   planId: 'did:nv:plan-67890',
   *   consumer: '0x1234567890123456789012345678901234567890',
   *   httpVerb: 'POST',
   *   endpoint: '/api/v1/chat',
   *   status: AgentTaskStatus.SUCCESS,
   *   totalCredits: 5
   * })
   * ```
   */
  public async trackAgentTask(
    transactionData: TrackAgentTaskDto,
  ): Promise<TrackAgentTaskResponseDto> {
    const body = {
      agentId: transactionData.agentId,
      planId: transactionData.planId,
      consumer: transactionData.consumer,
      httpVerb: transactionData.httpVerb,
      endpoint: transactionData.endpoint,
      status: transactionData.status || AgentTaskStatus.SUCCESS,
      totalCredits: transactionData.totalCredits,
    }

    const options = this.getBackendHTTPOptions('POST', body)
    const url = new URL(API_URL_TRACK_AGENT_TASK, this.environment.backend)
    const response = await fetch(url, options)

    if (!response.ok) {
      throw new PaymentsError(
<<<<<<< HEAD
        `Unable to get agent access token. ${response.statusText} - ${await response.text()}`,
=======
        `Unable to track access transaction. ${response.statusText} - ${await response.text()}`,
>>>>>>> ea284f3b
      )
    }

    return response.json()
  }

  /**
<<<<<<< HEAD
   * Validates an access token for an AI Agent.
   *
   * @param agentId - The unique identifier of the AI Agent.
   * @param accessToken - The access token to validate.
   * @param urlRequested - The URL requested.
   * @param httpMethodRequested - The HTTP method requested.
   * @returns A promise that resolves to the validation result.
   * @throws PaymentsError if unable to validate the access token.
   */
  public async isValidRequest(
    agentId: string,
    accessToken: string | undefined,
    urlRequested: string,
    httpMethodRequested: string,
  ): Promise<ValidationAgentRequest> {
    const validateTokenUrl = API_URL_VALIDATE_AGENT_ACCESS_TOKEN.replace(':agentId', agentId!)
    const body = {
      accessToken,
      endpoint: urlRequested,
      httpVerb: httpMethodRequested,
=======
   * Tracks an access transaction for an agent using individual parameters.
   *
   * @remarks
   * This is a convenience method that wraps {@link trackTransaction} for easier usage.
   * It's especially useful when integrating access tracking directly into agent endpoints.
   *
   * @param agentId - The unique identifier of the agent
   * @param planId - The unique identifier of the plan
   * @param consumer - The address of the consumer accessing the agent
   * @param httpVerb - The HTTP verb used for the request
   * @param totalCredits - The total number of credits used in this transaction
   * @param endpoint - The endpoint that was accessed (optional)
   * @param status - The status of the access transaction (optional, defaults to SUCCESS)
   * @returns A promise that resolves to the tracking response
   * @throws PaymentsError if unable to track the transaction
   *
   * @example
   * ```typescript
   * await payments.trackAgentAccessEntry(
   *   'did:nv:agent-12345',
   *   'did:nv:plan-67890',
   *   '0x1234567890123456789012345678901234567890',
   *   'POST',
   *   5,
   *   '/api/v1/chat'
   * )
   * ```
   */
  public async trackAgentAccessEntry(
    agentId: string,
    planId: string,
    consumer: string,
    httpVerb: 'GET' | 'POST' | 'PUT' | 'DELETE' | 'PATCH',
    totalCredits: number,
    endpoint?: string,
    status: AgentTaskStatus = AgentTaskStatus.SUCCESS,
  ): Promise<TrackAgentTaskResponseDto> {
    return this.trackAgentTask({
      agentId,
      planId,
      consumer,
      httpVerb,
      endpoint,
      status,
      totalCredits,
    })
  }

  /**
   * Tracks an agent sub task.
   *
   * @remarks
   * This method is used by agent owners to track agent sub tasks for agent tasks.
   * It records information about credit redemption, categorization tags, and processing descriptions.
   *
   * @param trackAgentSubTask - The agent sub task data to track
   * @returns A promise that resolves to the tracking response
   * @throws PaymentsError if unable to track the agent sub task
   *
   * @example
   * ```typescript
   * await payments.trackAgentSubTask({
   *   agentRequestId: 'atx-12345',
   *   creditsToRedeem: 5,
   *   tag: 'high-priority',
   *   description: 'Processing high-priority data request'
   * })
   * ```
   */
  public async trackAgentSubTask(
    trackAgentSubTask: TrackAgentSubTaskDto,
  ): Promise<TrackAgentSubTaskResponseDto> {
    const body = {
      agentRequestId: trackAgentSubTask.agentRequestId,
      creditsToRedeem: trackAgentSubTask.creditsToRedeem || 0,
      tag: trackAgentSubTask.tag,
      description: trackAgentSubTask.description,
>>>>>>> ea284f3b
    }

    const options = this.getBackendHTTPOptions('POST', body)
    const url = new URL(API_URL_TRACK_AGENT_SUB_TASK, this.environment.backend)
    const response = await fetch(url, options)

    if (!response.ok) {
      throw new PaymentsError(
<<<<<<< HEAD
        `Unable to validate access token. ${response.statusText} - ${await response.text()}`,
      )
    }

    return response.json()
  }

  /**
   * Allows the agent to redeem credits from a request.
   *
   * @param requestAccessToken - The access token of the request.
   * @param creditsToBurn - The number of credits to burn.
   * @returns A promise that resolves to the server response.
   * @throws PaymentsError if unable to redeem credits from the request.
   */
  public async redeemCreditsFromRequest(requestAccessToken: string, creditsToBurn: bigint) {
    // Decode the access token to get the wallet address and plan ID
    const decodedToken = decodeAccessToken(requestAccessToken)
    if (!decodedToken) {
      throw new PaymentsError('Invalid access token provided')
    }

    // Extract wallet address and plan ID from the token
    const walletAddress = decodedToken.authToken?.sub || decodedToken.sub
    const planId = decodedToken.authToken?.planId || decodedToken.planId

    if (!walletAddress || !planId) {
      throw new PaymentsError('Missing wallet address or plan ID in access token')
    }

    const body = {
      planId: BigInt(planId),
      redeemFrom: walletAddress,
      amount: creditsToBurn,
    }

    const options = this.getBackendHTTPOptions('POST', body)
    const url = new URL(API_URL_BURN_PLAN, this.environment.backend)
    const response = await fetch(url, options)
    if (!response.ok) {
      const responseText = await response.text()
      throw new PaymentsError(
        `Unable to redeem credits from request. ${response.status} ${response.statusText} - ${responseText}`,
=======
        `Unable to track agent sub task. ${response.statusText} - ${await response.text()}`,
>>>>>>> ea284f3b
      )
    }

    return response.json()
  }

  /**
   * Tracks an agent sub task using individual parameters.
   *
   * @remarks
   * This is a convenience method that wraps {@link trackAgentSubTask} for easier usage.
   * It's especially useful when integrating agent sub task tracking directly into agent processing workflows.
   *
   * @param agentRequestId - The unique identifier of the access transaction
   * @param creditsToRedeem - The number of credits burned in this agent sub task (optional, defaults to 0)
   * @param tag - A tag to categorize this agent sub task (optional)
   * @param description - A description of this agent sub task (optional)
   * @returns A promise that resolves to the tracking response
   * @throws PaymentsError if unable to track the agent sub task
   *
   * @example
   * ```typescript
   * await payments.trackAgentSubTaskEntry(
   *   'atx-12345',
   *   5,
   *   'high-priority',
   *   'Processing high-priority data request'
   * )
   * ```
   */
  public async trackAgentSubTaskEntry(
    agentRequestId: string,
    creditsToRedeem: number = 0,
    tag?: string,
    description?: string,
  ): Promise<TrackAgentSubTaskResponseDto> {
    return this.trackAgentSubTask({
      agentRequestId,
      creditsToRedeem,
      tag,
      description,
    })
  }

  /**
   * Returns the HTTP options required to query the backend.
   * @param method - HTTP method.
   * @param body - Optional request body.
   * @returns HTTP options object.
   * @internal
   */
  private getBackendHTTPOptions(method: string, body?: any) {
    return {
      method,
      headers: {
        Accept: 'application/json',
        'Content-Type': 'application/json',
        Authorization: `Bearer ${this.nvmApiKey}`,
      },
      ...(body && { body: JSON.stringify(body, jsonReplacer) }),
    }
  }
}<|MERGE_RESOLUTION|>--- conflicted
+++ resolved
@@ -42,25 +42,13 @@
   API_URL_TRACK_AGENT_TASK,
   API_URL_VALIDATE_AGENT_ACCESS_TOKEN,
 } from './api/nvm-api'
-<<<<<<< HEAD
 import * as a2aModule from './a2a'
 import type { PaymentsA2AServerOptions, PaymentsA2AServerResult } from './a2a/server'
-=======
->>>>>>> ea284f3b
 
 /**
  * Main class that interacts with the Nevermined payments API.
  * Use `Payments.getInstance` for server-side usage or `Payments.getBrowserInstance` for browser usage.
-<<<<<<< HEAD
- *
- * Now exposes an instance property `a2a` for launching an A2A agent server:
- *
- * @example
- * const payments = Payments.getInstance({ ... })
- * payments.a2a.start({ agentCard, executor, port: 41242 })
-=======
  * @remarks This API requires a Nevermined API Key, which can be obtained by logging in to the Nevermined App.
->>>>>>> ea284f3b
  */
 export class Payments {
   public query!: AIQueryApi
@@ -862,33 +850,14 @@
     const response = await fetch(url, options)
     if (!response.ok) {
       throw new PaymentsError(
-<<<<<<< HEAD
-        `Error searching agents. ${response.statusText} - ${await response.text()}`,
-=======
         `Unable to get agent access token. ${response.statusText} - ${await response.text()}`,
->>>>>>> ea284f3b
-      )
-    }
-
-    return response.json()
-  }
-
-  /**
-<<<<<<< HEAD
-   * Gets the access token for an AI Agent.
-   *
-   * @param planId - The unique identifier of the Payment Plan.
-   * @param agentId - The unique identifier of the AI Agent.
-   * @returns A promise that resolves to the agent's access token.
-   * @throws PaymentsError if unable to get the access token.
-   */
-  public async getAgentAccessToken(planId: string, agentId: string): Promise<AgentAccessParams> {
-    const accessTokenUrl = API_URL_GET_AGENT_ACCESS_TOKEN.replace(':planId', planId).replace(
-      ':agentId',
-      agentId!,
-    )
-    const options = this.getBackendHTTPOptions('GET')
-=======
+      )
+    }
+
+    return response.json()
+  }
+
+  /**
    * This method validates if the access token given by a user is valid for a specific agent and plan.
    * This is useful to be integrated in the AI Agent's API to authorize the access to the agent's API endpoints.
    *
@@ -925,7 +894,48 @@
         `Unable to validate access token. ${response.statusText} - ${await response.text()}`,
       )
     }
->>>>>>> ea284f3b
+
+    return response.json()
+  }
+
+  /**
+   * Allows the agent to redeem credits from a request.
+   *
+   * @param requestAccessToken - The access token of the request.
+   * @param creditsToBurn - The number of credits to burn.
+   * @returns A promise that resolves to the server response.
+   * @throws PaymentsError if unable to redeem credits from the request.
+   */
+  public async redeemCreditsFromRequest(requestAccessToken: string, creditsToBurn: bigint) {
+    // Decode the access token to get the wallet address and plan ID
+    const decodedToken = decodeAccessToken(requestAccessToken)
+    if (!decodedToken) {
+      throw new PaymentsError('Invalid access token provided')
+    }
+
+    // Extract wallet address and plan ID from the token
+    const walletAddress = decodedToken.authToken?.sub || decodedToken.sub
+    const planId = decodedToken.authToken?.planId || decodedToken.planId
+
+    if (!walletAddress || !planId) {
+      throw new PaymentsError('Missing wallet address or plan ID in access token')
+    }
+
+    const body = {
+      planId: BigInt(planId),
+      redeemFrom: walletAddress,
+      amount: creditsToBurn,
+    }
+
+    const options = this.getBackendHTTPOptions('POST', body)
+    const url = new URL(API_URL_BURN_PLAN, this.environment.backend)
+    const response = await fetch(url, options)
+    if (!response.ok) {
+      const responseText = await response.text()
+      throw new PaymentsError(
+        `Unable to redeem credits from request. ${response.status} ${response.statusText} - ${responseText}`,
+      )
+    }
 
     return response.json()
   }
@@ -973,40 +983,14 @@
 
     if (!response.ok) {
       throw new PaymentsError(
-<<<<<<< HEAD
-        `Unable to get agent access token. ${response.statusText} - ${await response.text()}`,
-=======
         `Unable to track access transaction. ${response.statusText} - ${await response.text()}`,
->>>>>>> ea284f3b
-      )
-    }
-
-    return response.json()
-  }
-
-  /**
-<<<<<<< HEAD
-   * Validates an access token for an AI Agent.
-   *
-   * @param agentId - The unique identifier of the AI Agent.
-   * @param accessToken - The access token to validate.
-   * @param urlRequested - The URL requested.
-   * @param httpMethodRequested - The HTTP method requested.
-   * @returns A promise that resolves to the validation result.
-   * @throws PaymentsError if unable to validate the access token.
-   */
-  public async isValidRequest(
-    agentId: string,
-    accessToken: string | undefined,
-    urlRequested: string,
-    httpMethodRequested: string,
-  ): Promise<ValidationAgentRequest> {
-    const validateTokenUrl = API_URL_VALIDATE_AGENT_ACCESS_TOKEN.replace(':agentId', agentId!)
-    const body = {
-      accessToken,
-      endpoint: urlRequested,
-      httpVerb: httpMethodRequested,
-=======
+      )
+    }
+
+    return response.json()
+  }
+
+  /**
    * Tracks an access transaction for an agent using individual parameters.
    *
    * @remarks
@@ -1084,7 +1068,6 @@
       creditsToRedeem: trackAgentSubTask.creditsToRedeem || 0,
       tag: trackAgentSubTask.tag,
       description: trackAgentSubTask.description,
->>>>>>> ea284f3b
     }
 
     const options = this.getBackendHTTPOptions('POST', body)
@@ -1093,53 +1076,7 @@
 
     if (!response.ok) {
       throw new PaymentsError(
-<<<<<<< HEAD
-        `Unable to validate access token. ${response.statusText} - ${await response.text()}`,
-      )
-    }
-
-    return response.json()
-  }
-
-  /**
-   * Allows the agent to redeem credits from a request.
-   *
-   * @param requestAccessToken - The access token of the request.
-   * @param creditsToBurn - The number of credits to burn.
-   * @returns A promise that resolves to the server response.
-   * @throws PaymentsError if unable to redeem credits from the request.
-   */
-  public async redeemCreditsFromRequest(requestAccessToken: string, creditsToBurn: bigint) {
-    // Decode the access token to get the wallet address and plan ID
-    const decodedToken = decodeAccessToken(requestAccessToken)
-    if (!decodedToken) {
-      throw new PaymentsError('Invalid access token provided')
-    }
-
-    // Extract wallet address and plan ID from the token
-    const walletAddress = decodedToken.authToken?.sub || decodedToken.sub
-    const planId = decodedToken.authToken?.planId || decodedToken.planId
-
-    if (!walletAddress || !planId) {
-      throw new PaymentsError('Missing wallet address or plan ID in access token')
-    }
-
-    const body = {
-      planId: BigInt(planId),
-      redeemFrom: walletAddress,
-      amount: creditsToBurn,
-    }
-
-    const options = this.getBackendHTTPOptions('POST', body)
-    const url = new URL(API_URL_BURN_PLAN, this.environment.backend)
-    const response = await fetch(url, options)
-    if (!response.ok) {
-      const responseText = await response.text()
-      throw new PaymentsError(
-        `Unable to redeem credits from request. ${response.status} ${response.statusText} - ${responseText}`,
-=======
         `Unable to track agent sub task. ${response.statusText} - ${await response.text()}`,
->>>>>>> ea284f3b
       )
     }
 
