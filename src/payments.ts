import { AIQueryApi } from './api/query-api'
import { PaymentsError } from './common/payments.error'
import { PaymentOptions } from './common/types'
import { BasePaymentsAPI } from './api/base-payments'
import { PlansAPI } from './api/plans-api'
import { AgentsAPI } from './api/agents-api'
import { AgentRequestsAPI } from './api/requests-api'
import { ClientRegistry } from './a2a/clientRegistry'
import type { PaymentsA2AServerOptions, PaymentsA2AServerResult } from './a2a/server'
import { PaymentsA2AServer } from './a2a/server'
import { buildPaymentAgentCard } from './a2a/agent-card'

/**
 * Main class that interacts with the Nevermined payments API.
 * Use `Payments.getInstance` for server-side usage or `Payments.getBrowserInstance` for browser usage.
 * @remarks This API requires a Nevermined API Key, which can be obtained by logging in to the Nevermined App.
 *
 * The library provides methods to manage AI Agents, Plans & process AI Agent Requests.
 *
 * Each of these functionalities is encapsulated in its own API class:
 * - `plans`: Manages AI Plans, including registration and ordering and retrieving plan details.
 * - `agents`: Handles AI Agents, including registration of AI Agents and access token generation.
 * - `requests`: Manages requests received by AI Agents, including validation and tracking.
 */
export class Payments extends BasePaymentsAPI {
  public query!: AIQueryApi
  public plans!: PlansAPI
  public agents!: AgentsAPI
  public requests!: AgentRequestsAPI
  private _a2aRegistry?: ClientRegistry

  /**
<<<<<<< HEAD
   * Exposes A2A server and client registry methods.
   * The client registry is initialized only if getClient is called.
   */
  public get a2a() {
    return {
      /**
       * Starts the A2A server with payment integration.
       * @param options - Server options.
       */
      start: (
        options: Omit<PaymentsA2AServerOptions, 'paymentsService'>,
      ): PaymentsA2AServerResult => PaymentsA2AServer.start({ ...options, paymentsService: this }),

      /**
       * Gets (or creates) a RegisteredPaymentsClient for the given alias.
       * The registry is initialized only on first use.
       * @param options - ClientRegistryOptions.
       */
      getClient: (options: any) => {
        if (!this._a2aRegistry) {
          this._a2aRegistry = new ClientRegistry(this)
        }
        return this._a2aRegistry.getClient(options)
      },
    }
  }

  /**
   * Static A2A helpers and utilities.
   * Example: Payments.a2a.buildPaymentAgentCard(...)
   */
  static a2a = {
    buildPaymentAgentCard,
  }

  /**
=======
>>>>>>> c4968007
   * Get an instance of the Payments class for server-side usage.
   *
   * @param options - The options to initialize the payments class.
   * @example
   * ```
   * const payments = Payments.getInstance({1
   *   nvmApiKey: 'your-nvm-api-key',
   *   environment: 'testing'
   * })
   * ```
   * @returns An instance of {@link Payments}
   * @throws PaymentsError if nvmApiKey is missing.
   */
  static getInstance(options: PaymentOptions) {
    if (!options.nvmApiKey) {
      throw new PaymentsError('Nevermined API Key is required')
    }
    return new Payments(options, false)
  }

  /**
   * Get an instance of the Payments class for browser usage.
   *
   * @remarks
   * This is a browser-only function.
   *
   * @param options - The options to initialize the payments class.
   * @example
   * ```
   * const payments = Payments.getBrowserInstance({
   *   returnUrl: 'https://mysite.example',
   *   environment: 'testing',
   *   appId: 'my-app-id',
   *   version: '1.0.0'
   * })
   * ```
   * @returns An instance of {@link Payments}
   * @throws PaymentsError if returnUrl is missing.
   */
  static getBrowserInstance(options: PaymentOptions) {
    if (!options.returnUrl) {
      throw new PaymentsError('returnUrl is required')
    }
    const url = new URL(window.location.href)
    const urlNvmApiKey = url.searchParams.get('nvmApiKey') as string
    if (urlNvmApiKey) {
      url.searchParams.delete('nvmApiKey')
    }

    const urlAccountAddress = url.searchParams.get('accountAddress') as string
    if (urlAccountAddress) {
      url.searchParams.delete('accountAddress')
    }

    history.replaceState(history.state, '', url.toString())

    return new Payments(options, true)
  }

  /**
   * Initializes the Payments class.
   *
   * @param options - The options to initialize the payments class.
   * @param isBrowserInstance - Whether this instance is for browser usage.
   */
  private constructor(options: PaymentOptions, isBrowserInstance = true) {
    super(options)

    this.isBrowserInstance = isBrowserInstance
    this.initializeApi(options)
  }

  /**
   * Initializes the AI Query Protocol API.
   */
  private initializeApi(options: PaymentOptions) {
    this.plans = PlansAPI.getInstance(options)
    this.agents = AgentsAPI.getInstance(options)
    this.requests = AgentRequestsAPI.getInstance(options)
    this.query = AIQueryApi.getInstance()
  }

  /**
   * Initiates the connect flow. The user's browser will be redirected to
   * the Nevermined App login page.
   *
   * @remarks
   * This is a browser-only function.
   * @example
   * ```
   * payments.connect()
   * ```
   */
  public connect() {
    if (!this.isBrowserInstance) return
    const url = new URL(`/login?returnUrl=${this.returnUrl}`, this.environment.frontend)
    window.location.href = url.toString()
  }

  /**
   * Logs out the user by removing the NVM API key.
   *
   * @remarks
   * This is a browser-only function.
   * @example
   * ```
   * payments.logout()
   * ```
   */
  public logout() {
    this.nvmApiKey = ''
  }

  /**
   * Checks if a user is logged in.
   * @example
   * ```
   * payments.isLoggedIn
   * ```
   * @returns True if the user is logged in.
   */
  get isLoggedIn(): boolean {
    return this.nvmApiKey.length > 0
  }
}<|MERGE_RESOLUTION|>--- conflicted
+++ resolved
@@ -30,7 +30,6 @@
   private _a2aRegistry?: ClientRegistry
 
   /**
-<<<<<<< HEAD
    * Exposes A2A server and client registry methods.
    * The client registry is initialized only if getClient is called.
    */
@@ -67,8 +66,6 @@
   }
 
   /**
-=======
->>>>>>> c4968007
    * Get an instance of the Payments class for server-side usage.
    *
    * @param options - The options to initialize the payments class.
