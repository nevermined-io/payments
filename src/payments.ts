--- conflicted
+++ resolved
@@ -1,16 +1,3 @@
-<<<<<<< HEAD
-import { AIQueryApi } from './api/query-api'
-import { PaymentsError } from './common/payments.error'
-import { PaymentOptions } from './common/types'
-import * as a2aModule from './a2a'
-import type { PaymentsA2AServerOptions, PaymentsA2AServerResult } from './a2a/server'
-import { BasePaymentsAPI } from './api/base-payments'
-import { PlansAPI } from './api/plans-api'
-import { AgentsAPI } from './api/agents-api'
-import { AgentRequestsAPI } from './api/requests-api'
-import * as mcpModule from './mcp'
-import type { PaymentsMCPServerOptions, PaymentsMCPServerResult } from './mcp'
-=======
 import { AIQueryApi } from './api/query-api.js'
 import { PaymentsError } from './common/payments.error.js'
 import { PaymentOptions } from './common/types.js'
@@ -22,7 +9,6 @@
 import type { PaymentsA2AServerOptions, PaymentsA2AServerResult } from './a2a/server.js'
 import { PaymentsA2AServer } from './a2a/server.js'
 import { buildPaymentAgentCard } from './a2a/agent-card.js'
->>>>>>> ed382208
 
 /**
  * Main class that interacts with the Nevermined payments API.
@@ -72,27 +58,10 @@
   }
 
   /**
-<<<<<<< HEAD
-   * Exposes MCP server integration for this Payments instance.
-   * @example
-   * ```
-   * payments.mcp.start({ mcpServer })
-   * ```
-   */
-  public readonly mcp: {
-    /**
-     * Starts the MCP server integration using this Payments instance for payment logic.
-     * @param options - All PaymentsMCPServerOptions except 'paymentsService'.
-     * @returns Server result containing registered tools, etc.
-     */
-    start: (options: Omit<PaymentsMCPServerOptions, 'paymentsService'>) => PaymentsMCPServerResult
-  }
-=======
    * Static A2A helpers and utilities.
    * Example: Payments.a2a.buildPaymentAgentCard(...)
    */
   static a2a = { buildPaymentAgentCard }
->>>>>>> ed382208
 
   /**
    * Get an instance of the Payments class for server-side usage.
@@ -165,28 +134,6 @@
 
     this.isBrowserInstance = isBrowserInstance
     this.initializeApi(options)
-<<<<<<< HEAD
-    // ---
-    // Attach the a2a server API to this instance
-    this.a2a = {
-      start: (options) => {
-        return a2aModule.PaymentsA2AServer.start({
-          ...options,
-          paymentsService: this,
-        })
-      },
-    }
-    // ---
-    this.mcp = {
-      start: (options) => {
-        return mcpModule.PaymentsMCPServer.start({
-          ...options,
-          paymentsService: this,
-        });
-      },
-    };
-=======
->>>>>>> ed382208
   }
 
   /**
