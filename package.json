--- conflicted
+++ resolved
@@ -1,10 +1,6 @@
 {
   "name": "@nevermined-io/payments",
-<<<<<<< HEAD
-  "version": "0.3.1",
-=======
   "version": "0.3.2",
->>>>>>> 44ca6292
   "description": "Typescript SDK to interact with the Nevermined Payments Protocol",
   "main": "./dist/index.js",
   "types": "./dist/index.d.ts",
